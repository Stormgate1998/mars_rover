--- conflicted
+++ resolved
@@ -4,18 +4,11 @@
 
 public class MultiGameHoster
 {
-<<<<<<< HEAD
-    public MultiGameHoster(IMapProvider mapProvider, ILogger<Game> log)
+    public MultiGameHoster(IMapProvider mapProvider, ILoggerFactory logFactory)
     {
         ParsedMaps = new List<Map>(mapProvider.LoadMaps());
-        this.log = log;
-=======
-    public MultiGameHoster(IMapProvider mapProvider, ILogger<MultiGameHoster> logger, ILoggerFactory loggerFactory)
-    {
-        ParsedMaps = new List<Map>(mapProvider.LoadMaps());
-        this.logger = logger;
-        this.loggerFactory = loggerFactory;
->>>>>>> 862f5873
+        this.logger = logFactory.CreateLogger<MultiGameHoster>();
+        this.gameLogger = logFactory.CreateLogger<Game>();
     }
 
     public void RaiseOldGamesPurged() => OldGamesPurged?.Invoke(this, EventArgs.Empty);
@@ -27,25 +20,16 @@
     private string nextGame = "a";
     private object lockObject = new();
     private readonly IWebHostEnvironment hostEnvironment;
-<<<<<<< HEAD
-    private readonly ILogger<Game> log;
+    private readonly ILogger<MultiGameHoster> logger;
+    private readonly ILogger<Game> gameLogger;
 
-=======
-    private readonly ILogger<MultiGameHoster> logger;
-    private readonly ILoggerFactory loggerFactory;
-
->>>>>>> 862f5873
     public string MakeNewGame()
     {
         
         lock (lockObject)
         {
             var gameId = nextGame;
-<<<<<<< HEAD
-            Games.TryAdd(gameId, new GameManager(ParsedMaps, log));
-=======
-            Games.TryAdd(gameId, new GameManager(ParsedMaps, loggerFactory));
->>>>>>> 862f5873
+            Games.TryAdd(gameId, new GameManager(ParsedMaps, gameLogger));
 
             nextGame = IncrementGameId(nextGame);
             logger.LogInformation($"New Game Created: {gameId}");
